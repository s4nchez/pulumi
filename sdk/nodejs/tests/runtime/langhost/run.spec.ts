--- conflicted
+++ resolved
@@ -423,11 +423,7 @@
                     },
                     // RegisterResource callback
                     (call: any, callback: any) => {
-<<<<<<< HEAD
-                        const resp = new resproto.NewResourceResponse();
-=======
                         const resp = new resproto.RegisterResourceResponse();
->>>>>>> 7e48e872
                         const req: any = call.request;
                         // Skip the automatically generated root component resource.
                         if (req.getType() !== runtime.rootPulumiStackTypeName) {
